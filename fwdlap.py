# Copyright 2023 Yixiao Chen.
#
# Licensed under the Apache License, Version 2.0 (the "License");
# you may not use this file except in compliance with the License.
# You may obtain a copy of the License at
#
#     https://www.apache.org/licenses/LICENSE-2.0
#
# Unless required by applicable law or agreed to in writing, software
# distributed under the License is distributed on an "AS IS" BASIS,
# WITHOUT WARRANTIES OR CONDITIONS OF ANY KIND, either express or implied.
# See the License for the specific language governing permissions and
# limitations under the License.
#
# This code takes references from jet and jvp in jax

from typing import Any, Callable

from functools import partial

import jax
from jax import lax
import jax.numpy as jnp
from jax.tree_util import (tree_map, tree_structure, treedef_is_leaf,
                           tree_flatten, tree_unflatten, Partial)

from jax import core
from jax.extend import core as ext_core
try:
    from jax.extend import linear_util as lu
except ImportError:
    from jax import linear_util as lu
from jax.util import split_list, safe_map as smap
from jax.api_util import flatten_fun_nokwargs, shaped_abstractify, debug_info
from jax.interpreters import ad
from jax.interpreters import partial_eval as pe
from jax.interpreters.ad import Zero, instantiate_zeros
from jax.dtypes import float0

from jax._src.util import unzip3, weakref_lru_cache
from jax.experimental.pjit import pjit_p


def lap(fun, primals, jacobians, laplacians):
    """
    Computes the (forward mode) jacobian and laplacian of a function `fun`.

    This function has very similar semantics to `jax.jvp`, except that it
    requires batched tangent vectors (jacobians) and laplacians for each input,
    and returns batched jvp and the cumulated laplacian from the batched tangents.

    Args:
        fun: A function that takes in `primals` and returns an output.
          Its arguments have to be arrays or scalars, but not in nested python
          containers. Its output can be any pytrees of arrays or scalars.
        primals: The primal values at which the jacobian of `fun` should be
          evaluated. Should be either a tuple or a list of arguments. and its
          length should be equal to the number of positional parameters of `fun`.
        jacobians: The jacobian matrices (batched tangent vectors) for each
          input to evaluate the jvp. Should be either a tuple or a list of
          arguments with the same tree structure as `primals`, with an exception
          of symbolic `Zero` values that represent zero jacobians. The jacobians
          should have an extra leading dimension compared to the primal values,
          which is the batch size and will be summed over in the laplacian.
        laplacians: The laplacian vectors for each input to evaluate the
          forward laplacian. Should be either a tuple or a list of arguments
          with the same tree structure as `primals`, with an exception of
          symbolic `Zero` values that represent zero laplacians.

    Returns:
        A tuple of three elements:
        - The outputs of `fun` at `primals`.
        - Jacobian matrices with respect to each output.
        - Laplacian vectors with respect to each output.
    """
    check_no_nested(primals, jacobians, laplacians)
    jsize = get_jsize(jacobians)
    f, out_tree = flatten_fun_output(
        lu.wrap_init(fun, debug_info=debug_info("lap", fun, primals, {})))
    out_primals, out_jacs, out_laps = lap_fun(
        lap_subtrace(f), jsize, True).call_wrapped(
        primals, jacobians, laplacians)
    return (tree_unflatten(out_tree(), out_primals),
            tree_unflatten(out_tree(), out_jacs),
            tree_unflatten(out_tree(), out_laps))


def lap_partial(fun, primals, example_jacs, example_laps):
    """
    The partial eval version of `lap`.

    This function will compute the primal output of `fun` and postpone
    the jacobian and laplacian calculation in a returned function.
    It takes exact same arguments as `lap`, but this time `example_jacs`
    and `example_laps` are only used to determine the shape.

    Args:
        fun: A function that takes in `primals` and returns an output.
          Its arguments have to be arrays or scalars, but not in nested python
          containers. Its output can be any pytrees of arrays or scalars.
        primals: The primal values at which the jacobian of `fun` should be
          evaluated. Should be either a tuple or a list of arguments. and its
          length should be equal to the number of positional parameters of `fun`.
        example_jacs: The jacobian matrices (batched tangent vectors) for each
          input to evaluate the jvp. See `lap` for more details. The value does
          not matter, only the shape (or whether it's symboilc `Zero`) is used.
        example_laps: The laplacian vectors for each input to evaluate the
          forward laplacian. See `lap` for more details. Only the shape
          (or whether it's symboilc `Zero`) is used.

    Returns:
        A tuple of two elements:
        - The output of `fun` at `primals`.
        - A function that takes in the jacobian and laplacian arguments
          and returns the jacobian and laplacian of the output. The tree
          structure of jacobian and laplatian arguments should be the same
          as `example_jacs` and `example_laps` respectively.
    """
    # make the lap tracer with wrapped (flattened) function
    check_no_nested(primals, example_jacs, example_laps)
    jsize = get_jsize(example_jacs)
    f, f_out_tree = flatten_fun_output(
        lu.wrap_init(fun, debug_info=debug_info("lap_partial", fun, primals, {})))
    f_lap = lap_fun(lap_subtrace(f), jsize, True)
    # partial eval, including pre and post process
    in_pvals = (tuple(pe.PartialVal.known(p) for p in primals)
                + tuple(pe.PartialVal.unknown(core.get_aval(p))
                        for p in tree_flatten((example_jacs, example_laps))[0]))
    _, in_tree = tree_flatten((primals, example_jacs, example_laps))
    f_lap_flat, lap_out_tree = flatten_fun_nokwargs(f_lap, in_tree)
    jaxpr, out_pvals, consts = pe.trace_to_jaxpr_nounits(f_lap_flat, in_pvals)
    op_pvals, oj_pvals, ol_pvals = tree_unflatten(lap_out_tree(), out_pvals)
    # collect known primals out
    f_out_tree = f_out_tree()
    assert all(opp.is_known() for opp in op_pvals)
    op_flat = [opp.get_known() for opp in op_pvals]
    primals_out = tree_unflatten(f_out_tree, op_flat)
    # build function for unknown laplacian
    def lap_pe(consts, jacs, laps):
        oj_ol_flat = core.eval_jaxpr(jaxpr, consts, *tree_flatten((jacs, laps))[0])
        oj_ol_flat_ = iter(oj_ol_flat)
        oj_flat = [ojp.get_known() if ojp.is_known() else next(oj_ol_flat_)
                   for ojp in oj_pvals]
        ol_flat = [olp.get_known() if olp.is_known() else next(oj_ol_flat_)
                   for olp in ol_pvals]
        assert next(oj_ol_flat_, None) is None
        return (tree_unflatten(f_out_tree, oj_flat),
                tree_unflatten(f_out_tree, ol_flat))
    # make partial eval a pytree
    return primals_out, Partial(lap_pe, consts)


def get_jsize(jacobians):
    try:
        jsize, = set(map(lambda x:x.shape[0], tree_flatten(jacobians)[0]))
        return jsize
    except ValueError:
        msg = "jacobians have inconsistent first dimensions for different arguments"
        raise ValueError(msg) from None


def check_no_nested(primals, jacobians, laplacians):
    for i, (x, j, l) in enumerate(zip(primals, jacobians, laplacians)):
        for t, name in ((x, "primal"), (j, "jacobian"), (l, "laplacian")):
            treedef = tree_structure(t)
            if not treedef_is_leaf(treedef):
                raise ValueError(f"{name} value at position {i} is not an array")


@lu.transformation2
def lap_fun(f, jsize, instantiate, primals, jacobians, laplacians):
    tag = core.TraceTag()
    jacobians = [zero_tangent_from_primal(j, jsize) if type(j) is not Zero
                 and lax.dtype(j) == float0 else j for j in jacobians]
    laplacians = [zero_tangent_from_primal(l, jsize) if type(l) is not Zero
                  and lax.dtype(l) == float0 else l for l in laplacians]
    out_primals, out_jacs, out_laps = f(tag, jsize, primals, jacobians, laplacians)
    if type(instantiate) is bool:
        instantiate = [instantiate] * len(out_jacs)
    out_jacs = [instantiate_zeros(j) if inst else j
                for j, inst in zip(out_jacs, instantiate)]
    out_laps = [instantiate_zeros(l) if inst else l
                for l, inst in zip(out_laps, instantiate)]
    return out_primals, out_jacs, out_laps


@lu.transformation2
def lap_subtrace(f, tag, jsize, primals, jacobians, laplacians):
    with core.take_current_trace() as parent_trace:
        trace = LapTrace(tag, parent_trace, jsize)
        in_tracers = smap(partial(maybe_lap_tracer, trace),
                          primals, jacobians, laplacians)
        with core.set_current_trace(trace):
            ans = f(*in_tracers)
        out_primals, out_jacs, out_laps = unzip3(smap(trace.to_pjl_tuple, ans))
    return out_primals, out_jacs, out_laps


def maybe_lap_tracer(trace, primal, jacobian, laplacian):
    if ((type(jacobian) is Zero or lax.dtype(jacobian) == float0)
      and (type(laplacian) is Zero or lax.dtype(laplacian) == float0)):
        return primal
    else:
        return LapTracer(trace, primal, jacobian, laplacian)


class LapTracer(core.Tracer):
    __slots__ = ["primal", "jacobian", "laplacian"]

    def __init__(self, trace, primal, jacobian, laplacian):
        self._trace = trace
        self.primal = primal
        self.jacobian = jacobian
        self.laplacian = laplacian

    @property
    def aval(self):
        return core.get_aval(self.primal)

    def full_lower(self):
        if type(self.jacobian) is Zero and type(self.laplacian) is Zero:
            return core.full_lower(self.primal)
        else:
            return self


class LapTrace(core.Trace):

    def __init__(self, tag, parent_trace, jsize):
        self.tag = tag
        self.parent_trace = parent_trace
        self.jsize = jsize

    def to_pjl_tuple(self, val):
        if isinstance(val, LapTracer) and val._trace.tag is self.tag:
            return val.primal, val.jacobian, val.laplacian
        else:
            return (val,
                    zero_tangent_from_primal(val, self.jsize),
                    zero_tangent_from_primal(val))

    def process_primitive(self, primitive, tracers, params):
        jsize = self.jsize
        primals_in, jacs_in, laps_in = unzip3(smap(self.to_pjl_tuple, tracers))
        with core.set_current_trace(self.parent_trace):
            if primitive in lap_rules:
                rule = lap_rules[primitive]
                primal_out, jac_out, lap_out = rule(
                    jsize, primals_in, jacs_in, laps_in, **params)
            else:
                primal_out, jac_out, lap_out = primitive_by_jvp(
                    primitive, jsize, primals_in, jacs_in, laps_in, **params)
        if not primitive.multiple_results:
            return maybe_lap_tracer(self, primal_out, jac_out, lap_out)
        else:
            return [maybe_lap_tracer(self, p, j, l)
                    for p, j, l in zip(primal_out, jac_out, lap_out)]

    def process_custom_jvp_call(self, prim, fun, jvp, tracers, *,
                                symbolic_zeros):
        primals_in, jacs_in, laps_in = unzip3(smap(self.to_pjl_tuple, tracers))
        if all(type(t.jacobian) is type(t.laplacian) is Zero for t in tracers):
            return prim.bind_with_trace(self.parent_trace, (fun, jvp, *primals_in),
                                  dict(symbolic_zeros=symbolic_zeros))
        if symbolic_zeros:
            raise NotImplementedError("symbolic_zeros not implemented")
        with core.set_current_trace(self.parent_trace):
            jacs_in = smap(ad.instantiate_zeros, jacs_in)
            laps_in = smap(ad.instantiate_zeros, laps_in)
            in_avals = smap(shaped_abstractify, (*primals_in, *laps_in))
            jaxpr, _, consts, *_ = pe.trace_to_jaxpr_dynamic(jvp, in_avals)
            def _jvp(p_in, t_in):
                outs = core.eval_jaxpr(jaxpr, consts, *p_in, *t_in)
                p_out, t_out = split_list(outs, [len(outs) // 2])
                return p_out, t_out
            primals_out, jacs_out, laps_out = vhv_by_jvp(
                _jvp, self.jsize, primals_in, jacs_in, laps_in)
        return [maybe_lap_tracer(self, p, j, l)
                for p, j, l in zip(primals_out, jacs_out, laps_out)]

    def process_custom_vjp_call(self, primitive, fun, fwd, bwd, tracers, out_trees):
        raise TypeError("can't apply forward-mode laplacian to a custom_vjp "
                        "function.")


call_param_updaters: dict[ext_core.Primitive, Callable[..., Any]] = {}


def zero_tangent_from_primal(primal, jsize=None):
    zero = Zero.from_primal_value(primal)
    if jsize is None:
        return zero
    aval = zero.aval
    return Zero(aval.update(shape=(jsize, *aval.shape)))


@lu.transformation_with_aux2
def flatten_fun_output(f, store, *args):
    ans = f(*args)
    ans, tree = tree_flatten(ans)
    store.store(tree)
    return ans


def my_jvp(fun, primals, tangents):
    # this jvp is transparant to Zero, and assumes flattened input
    f, out_tree = flatten_fun_output(
        lu.wrap_init(fun, debug_info=debug_info("lap_innerjvp", fun, primals, {})))
    jvp_f = ad.jvp(f, instantiate=False)
    out_primals, out_tangents = jvp_f.call_wrapped(primals, tangents)
    out_tree = out_tree()
    return (tree_unflatten(out_tree, out_primals),
            tree_unflatten(out_tree, out_tangents))


def vhv_by_jvp(f_jvp, jsize, primals_in, jacs_in, laps_in):
    z0, z1, z2 = primals_in, jacs_in, laps_in
    def vhv(v):
        inner = lambda *a: f_jvp(a, v)[1]
        return my_jvp(inner, z0, v)
    # second term in laplacian
    o0, o2_2 = f_jvp(z0, z2)
    multi_out = not treedef_is_leaf(tree_structure(o0))
    # jacobian and first term in laplacian, handle all empty case
    if all(type(j) is Zero for j in z1):
<<<<<<< HEAD
        o1 = tree_map(zero_tangent_from_primal, o0)
=======
        zero_o1_fn = partial(zero_tangent_from_primal, jsize=jsize)
        o1 = jax.tree_util.tree_map(zero_o1_fn, o0)
>>>>>>> a8b499db
        return o0, o1, o2_2
    o1, o2_1 = jax.vmap(vhv, in_axes=0, out_axes=0)(z1)
    _sum0 = lambda x: x.sum(0) if type(x) is not Zero else x
    _add_o2 = lambda a, b: ad.add_tangents(_sum0(a), b)
    o2 = smap(_add_o2, o2_1, o2_2) if multi_out else _add_o2(o2_1, o2_2)
    return o0, o1, o2


<<<<<<< HEAD
def vhv_by_jvp2(f_jvp, primals_in, jacs_in, laps_in, inner_jvp=None):
    if inner_jvp is None:
        inner_jvp = f_jvp
    z0, z1, z2 = primals_in, jacs_in, laps_in
    if all(type(j) is Zero for j in z1):
        o0, o2_2 = f_jvp(z0, z2)
        o1 = tree_map(zero_tangent_from_primal, o0)
        return o0, o1, o2_2
    def vhv(v):
        inner = lambda *a: inner_jvp(a, v)[1]
        return my_jvp(inner, z0, v)[1]
    jsize = get_jsize(z1)
    cz_1_2 = tree_map(lambda x, y: jnp.concatenate((x, y[None]), axis=0), z1, z2)
    o0, co_1_22 = jax.vmap(f_jvp, in_axes=(None, 0), out_axes=(None, 0))(z0, cz_1_2)
    o1 = tree_map(lambda x: x[:jsize], co_1_22)
    o2_2 = tree_map(lambda x: x[jsize], co_1_22)
    o2_1 = jax.vmap(vhv, in_axes=0, out_axes=0)(z1)
    _sum0 = lambda x: x.sum(0) if type(x) is not Zero else x
    _add_o2 = lambda a, b: ad.add_tangents(_sum0(a), b)
    multi_out = not treedef_is_leaf(tree_structure(o0))
    o2 = smap(_add_o2, o2_1, o2_2) if multi_out else _add_o2(o2_1, o2_2)
    return o0, o1, o2

_cat_primtives = set([
    # lax.exp_p, lax.exp2_p, lax.expm1_p, lax.log_p, lax.log1p_p, lax.logistic_p,
    # lax.sin_p, lax.cos_p, lax.tan_p, lax.asin_p, lax.acos_p, lax.atan_p, lax.atan2_p,
    # lax.sinh_p, lax.cosh_p, lax.tanh_p, lax.asinh_p, lax.acosh_p, lax.atanh_p,
    # lax.sqrt_p, lax.rsqrt_p, lax.cbrt_p, lax.integer_pow_p,
    # lax.lgamma_p, lax.digamma_p, lax.polygamma_p, lax.igamma_p, lax.igammac_p,
    # lax.bessel_i0e_p, lax.bessel_i1e_p,
    # lax.erf_p, lax.erfc_p, lax.erf_inv_p,
    # lax.pow_p, lax.div_p, lax.rem_p,
])

def can_concat(jacs_in, laps_in):
    try:
        jax.eval_shape(
            lambda a, b: tree_map(
                lambda x, y: jnp.concatenate((x, y[None]), axis=0), a, b),
            jacs_in, laps_in)
        return True
    except TypeError:
        return False


def primitive_by_jvp(primitive, primals_in, jacs_in, laps_in, **params):
    func = partial(primitive.bind, **params)
    f_jvp = partial(my_jvp, func)
    _concat = can_concat(jacs_in, laps_in) and primitive in _cat_primtives
    vhv_fn = vhv_by_jvp2 if _concat else vhv_by_jvp
    return vhv_fn(f_jvp, primals_in, jacs_in, laps_in)
=======
def primitive_by_jvp(primitive, jsize, primals_in, jacs_in, laps_in, **params):
    func = partial(primitive.bind, **params)
    f_jvp = partial(my_jvp, func)
    return vhv_by_jvp(f_jvp, jsize, primals_in, jacs_in, laps_in)
>>>>>>> a8b499db


### rule definitions

lap_rules: dict[ext_core.Primitive, Callable[..., Any]] = {}


def defscalar(prim):
    lap_rules[prim] = partial(scalar_prop, prim)

<<<<<<< HEAD
def scalar_prop(prim, primals_in, jacs_in, laps_in, **params):
    assert not prim.multiple_results
    pprim = partial(prim.bind, **params)
    [z0], [z1], [z2] = primals_in, jacs_in, laps_in
    oinfo = jax.eval_shape(pprim, *primals_in)
    has_cplx = jnp.iscomplexobj(z0) or jnp.iscomplexobj(oinfo)
    if z0.shape != oinfo.shape or has_cplx:
        return primitive_by_jvp(prim, primals_in, jacs_in, laps_in, **params)
    if type(z1) is Zero:
        o0, o2_2 = my_jvp(pprim, z0, z2)
        o1 = zero_tangent_from_primal(o0)
        return o0, o1, o2_2
    val_grad_fn = jax.value_and_grad(pprim)
    hess_fn = jax.hessian(pprim)
    for _ in range(z0.ndim):
        val_grad_fn = jax.vmap(val_grad_fn, 0, 0)
        hess_fn = jax.vmap(hess_fn, 0, 0)
    o0, grad = val_grad_fn(z0)
    hess = hess_fn(z0)
    o1 = grad * z1
    o2 = hess * (z1 * z1).sum(0)
    if type(z2) is not Zero:
        o2 += grad * z2
    return o0, o1, o2

defscalar(lax.exp_p)
defscalar(lax.exp2_p)
defscalar(lax.expm1_p)
defscalar(lax.log_p)
defscalar(lax.log1p_p)
defscalar(lax.logistic_p)
defscalar(lax.sin_p)
defscalar(lax.cos_p)
defscalar(lax.tan_p)
defscalar(lax.asin_p)
defscalar(lax.acos_p)
defscalar(lax.atan_p)
defscalar(lax.sinh_p)
defscalar(lax.cosh_p)
defscalar(lax.tanh_p)
defscalar(lax.asinh_p)
defscalar(lax.acosh_p)
defscalar(lax.atanh_p)
defscalar(lax.sqrt_p)
defscalar(lax.rsqrt_p)
defscalar(lax.cbrt_p)
defscalar(lax.lgamma_p)
defscalar(lax.digamma_p)
defscalar(lax.polygamma_p)
defscalar(lax.igamma_p)
defscalar(lax.igammac_p)
defscalar(lax.bessel_i0e_p)
defscalar(lax.bessel_i1e_p)
defscalar(lax.erf_p)
defscalar(lax.erfc_p)
defscalar(lax.erf_inv_p)


def defelemwise(prim, holomorphic=False):
    lap_rules[prim] = partial(elemwise_prop, prim, holomorphic)

def elemwise_prop(prim, holomorphic, primals_in, jacs_in, laps_in, **params):
    assert not prim.multiple_results
=======
def multivar_prop(prim, jsize, primals_in, jacs_in, laps_in, **params):
>>>>>>> a8b499db
    pprim = partial(prim.bind, **params)
    z0, z1, z2 = primals_in, jacs_in, laps_in
    # check shape and dtype
    oinfo = jax.eval_shape(pprim, *primals_in)
    cplx_out = jnp.iscomplexobj(oinfo)
    has_cplx = any(jnp.iscomplexobj(z) for z in z0) or cplx_out
    if (any(z.shape != oinfo.shape for z in z0) or (has_cplx and not holomorphic)):
        return primitive_by_jvp(prim, primals_in, jacs_in, laps_in, **params)
    # calculations start
    o0, o2_2 = my_jvp(pprim, z0, z2)
    if all(type(j) is Zero for j in jacs_in):
<<<<<<< HEAD
        o0, o2_2 = my_jvp(pprim, z0, z2)
        o1 = zero_tangent_from_primal(o0)
=======
        o1 = zero_tangent_from_primal(o0, jsize)
>>>>>>> a8b499db
        return o0, o1, o2_2
    # now jacs are not all zero
    o1 = jax.vmap(lambda z: my_jvp(pprim, z0, z)[1], 0, 0)(z1)
    nonzero_idx = [i for i, jac in enumerate(z1) if type(jac) is not Zero]
    hess_fn = jax.hessian(pprim, argnums=nonzero_idx, holomorphic=cplx_out)
    for _ in range(o0.ndim):
        hess_fn = jax.vmap(hess_fn, in_axes=0)
    if cplx_out:
        z0 = smap(lambda z: z.astype(o0.dtype), z0)
    hess_mat = hess_fn(*z0)
    o2 = o2_2
    for i, nzi in enumerate(nonzero_idx):
        for j, nzj in enumerate(nonzero_idx[i:], i):
            hess = hess_mat[i][j]
            if i != j:
                hess *= 2
            o2 = ad.add_tangents(o2, hess * (z1[nzi] * z1[nzj]).sum(0))
    return o0, o1, o2

# currently do not enable any rules as benchmark results are unclear
# defelemwise(lax.exp_p)
# defelemwise(lax.exp2_p)
# defelemwise(lax.expm1_p)
# defelemwise(lax.log_p)
# defelemwise(lax.log1p_p)
# defelemwise(lax.logistic_p)
# defelemwise(lax.sin_p)
# defelemwise(lax.cos_p)
# defelemwise(lax.tan_p)
# defelemwise(lax.asin_p)
# defelemwise(lax.acos_p)
# defelemwise(lax.atan_p)
# defelemwise(lax.atan2_p)
# defelemwise(lax.sinh_p)
# defelemwise(lax.cosh_p)
# defelemwise(lax.tanh_p)
# defelemwise(lax.asinh_p)
# defelemwise(lax.acosh_p)
# defelemwise(lax.atanh_p)
# defelemwise(lax.sqrt_p)
# defelemwise(lax.rsqrt_p)
# defelemwise(lax.cbrt_p)
# defelemwise(lax.pow_p)
# defelemwise(lax.integer_pow_p)
# defelemwise(lax.div_p)
# defelemwise(lax.lgamma_p)
# defelemwise(lax.digamma_p)
# defelemwise(lax.polygamma_p)
# defelemwise(lax.igamma_p)
# defelemwise(lax.igammac_p)
# defelemwise(lax.bessel_i0e_p)
# defelemwise(lax.bessel_i1e_p)
# defelemwise(lax.erf_p)
# defelemwise(lax.erfc_p)
# defelemwise(lax.erf_inv_p)


def defmultivar(prim, concat=False):
    lap_rules[prim] = partial(multivar_prop, prim, concat)

def multivar_prop(prim, concat, primals_in, jacs_in, laps_in, **params):
    pprim = partial(prim.bind, **params)
    z0, z1, z2 = primals_in, jacs_in, laps_in
    # short cut
    if all(type(j) is Zero for j in jacs_in):
        o0, o2_2 = my_jvp(pprim, z0, z2)
        o1 = zero_tangent_from_primal(o0)
        return o0, o1, o2_2
    # o0, o1 and o2_2
    if concat and can_concat(z1, z2):
        cz_1_2 = tree_map(lambda x, y: jnp.concatenate((x, y[None]), axis=0), z1, z2)
        o0, co_1_22 = jax.vmap(lambda v: my_jvp(pprim, z0, v), 0, (None, 0))(cz_1_2)
        o1 = tree_map(lambda x: x[:-1], co_1_22)
        o2_2 = tree_map(lambda x: x[-1], co_1_22)
    else:
        o0, o2_2 = my_jvp(pprim, z0, z2)
        o1 = jax.vmap(lambda v: my_jvp(pprim, z0, v)[1], 0, 0)(z1)
    # o2_1
    def vhv(v1, v2):
        inner = lambda *a: my_jvp(pprim, a, v1)[1]
        return my_jvp(inner, z0, v2)[1]
    def vmapped_vhv(v1, v2):
        if not tree_flatten((v1, v2))[0]: # empty tree
            return zero_tangent_from_primal(o0)
        return jax.vmap(vhv, in_axes=0, out_axes=0)(v1, v2)
    _mul2 = lambda x: 2*x if type(x) is not Zero else x
    _sum0 = lambda x: x.sum(0) if type(x) is not Zero else x
    o2 = o2_2
    for i in range(len(primals_in)):
        triu_z1 = [zero_tangent_from_primal(p, jsize) if j <= i else t
                   for j, (p, t) in enumerate(zip(z0,z1))]
        diag_z1 = [zero_tangent_from_primal(p, jsize) if j != i else t
                   for j, (p, t) in enumerate(zip(z0,z1))]
        o2_1_diag = vmapped_vhv(diag_z1, diag_z1)
        o2 = ad.add_tangents(_sum0(o2_1_diag), o2)
        o2_1_triu = vmapped_vhv(triu_z1, diag_z1)
        o2 = ad.add_tangents(_mul2(_sum0(o2_1_triu)), o2)
    return o0, o1, o2

defmultivar(lax.mul_p)
defmultivar(lax.dot_general_p)
defmultivar(lax.conv_general_dilated_p)
# This rule will only be faster when the operator is bilinear.
# Because the diagonal part of o2_1 is Zero.
# Hence we do not apply it for the following primitives.
# defmultivar(lax.div_p)
# defmultivar(lax.rem_p)
# defmultivar(lax.pow_p)
# defmultivar(lax.atan2_p)


def lap_jaxpr(jaxpr, jsize, nonzeros1, nonzeros2, instantiate):
    if type(instantiate) is bool:
        instantiate = (instantiate,) * len(jaxpr.out_avals)
    return _lap_jaxpr(jaxpr, jsize,
                      tuple(nonzeros1), tuple(nonzeros2), tuple(instantiate))

@weakref_lru_cache
def _lap_jaxpr(jaxpr, jsize, nonzeros1, nonzeros2, instantiate):
    assert len(jaxpr.in_avals) == len(nonzeros1) == len(nonzeros2)
    f = lu.wrap_init(ext_core.jaxpr_as_fun(jaxpr), debug_info=jaxpr.jaxpr.debug_info)
    f_jvp, out_nonzeros = f_lap_traceable(lap_fun(lap_subtrace(f), jsize, instantiate),
                                          jsize, nonzeros1, nonzeros2)
    jac_avals = [aval.update(shape=(jsize, *aval.shape))
                 for aval, nz in zip(jaxpr.in_avals, nonzeros1) if nz]
    lap_avals = [aval for aval, nz in zip(jaxpr.in_avals, nonzeros2) if nz]
    avals_in = [*jaxpr.in_avals, *jac_avals, *lap_avals]
    jaxpr_out, avals_out, literals_out = pe.trace_to_jaxpr_dynamic(f_jvp, avals_in)
    return ext_core.ClosedJaxpr(jaxpr_out, literals_out), out_nonzeros()

@lu.transformation_with_aux2
def f_lap_traceable(f, store, jsize, nonzeros1, nonzeros2, *primals_nzjacs_nzlaps):
    assert len(nonzeros1) == len(nonzeros2)
    num_primals = len(nonzeros1)
    primals = list(primals_nzjacs_nzlaps[:num_primals])
    nzjacs_nzlaps = iter(primals_nzjacs_nzlaps[num_primals:])
    jacs = [next(nzjacs_nzlaps) if nz else zero_tangent_from_primal(p, jsize)
            for p, nz in zip(primals, nonzeros1)]
    laps = [next(nzjacs_nzlaps) if nz else zero_tangent_from_primal(p)
            for p, nz in zip(primals, nonzeros2)]
    primals_out, jacs_out, laps_out = f(primals, jacs, laps)
    out_nonzeros1 = [type(t) is not Zero for t in jacs_out]
    out_nonzeros2 = [type(t) is not Zero for t in laps_out]
    nonzero_jacs_out = [t for t in jacs_out if type(t) is not Zero]
    nonzero_laps_out = [t for t in laps_out if type(t) is not Zero]
    store.store((out_nonzeros1, out_nonzeros2))
    return list(primals_out) + nonzero_jacs_out + nonzero_laps_out


def _pjit_lap_rule(jsize, primals_in, jacs_in, laps_in, *, jaxpr, **params):
    is_nz_jacs_in = [type(t) is not Zero for t in jacs_in]
    is_nz_laps_in = [type(t) is not Zero for t in laps_in]
    jaxpr_lap, (is_nz_jacs_out, is_nz_laps_out) = lap_jaxpr(
        jaxpr, jsize, is_nz_jacs_in, is_nz_laps_in, instantiate=False)

    def _filter_zeros(is_nz_l, l):
        return (x for nz, x in zip(is_nz_l, l) if nz)
    _fz_jacs_in = partial(_filter_zeros, is_nz_jacs_in)
    _fz_laps_in = partial(_filter_zeros, is_nz_laps_in)
    _fz_jacs_out = partial(_filter_zeros, is_nz_jacs_out)
    _fz_laps_out = partial(_filter_zeros, is_nz_laps_out)

    insd, outsd = params["in_shardings"], params["out_shardings"]
    dovar = params["donated_invars"]
    new_params = {
        **params,
        "jaxpr": jaxpr_lap,
        "in_shardings": (*insd, *_fz_jacs_in(insd), *_fz_laps_in(insd)),
        "out_shardings": (*outsd, *_fz_jacs_out(outsd), *_fz_laps_out(outsd)),
        "donated_invars": (*dovar, *_fz_jacs_in(dovar), *_fz_laps_in(dovar)),
    }
    if "in_layouts" in params:
        inlo, outlo = params["in_layouts"], params["out_layouts"]
        new_params["in_layouts"] = (*inlo, *_fz_jacs_in(inlo), *_fz_laps_in(inlo))
        new_params["out_layouts"] = (*outlo, *_fz_jacs_out(outlo), *_fz_laps_out(outlo))

    outputs = pjit_p.bind(
        *primals_in,
        *_fz_jacs_in(jacs_in),
        *_fz_laps_in(laps_in),
        **new_params
    )

    primals_out, nzjacs_nzlaps = split_list(outputs, [len(jaxpr.jaxpr.outvars)])
    assert len(primals_out) == len(jaxpr.jaxpr.outvars)
    nzjacs_nzlaps_it = iter(nzjacs_nzlaps)
    jacs_out = [next(nzjacs_nzlaps_it) if nz else Zero(aval)
                for nz, aval in zip(is_nz_jacs_out, jaxpr.out_avals)]
    laps_out = [next(nzjacs_nzlaps_it) if nz else Zero(aval)
                for nz, aval in zip(is_nz_laps_out, jaxpr.out_avals)]
    return primals_out, jacs_out, laps_out

lap_rules[pjit_p] = _pjit_lap_rule<|MERGE_RESOLUTION|>--- conflicted
+++ resolved
@@ -323,12 +323,8 @@
     multi_out = not treedef_is_leaf(tree_structure(o0))
     # jacobian and first term in laplacian, handle all empty case
     if all(type(j) is Zero for j in z1):
-<<<<<<< HEAD
-        o1 = tree_map(zero_tangent_from_primal, o0)
-=======
         zero_o1_fn = partial(zero_tangent_from_primal, jsize=jsize)
-        o1 = jax.tree_util.tree_map(zero_o1_fn, o0)
->>>>>>> a8b499db
+        o1 = tree_map(zero_o1_fn, o0)
         return o0, o1, o2_2
     o1, o2_1 = jax.vmap(vhv, in_axes=0, out_axes=0)(z1)
     _sum0 = lambda x: x.sum(0) if type(x) is not Zero else x
@@ -337,17 +333,14 @@
     return o0, o1, o2
 
 
-<<<<<<< HEAD
-def vhv_by_jvp2(f_jvp, primals_in, jacs_in, laps_in, inner_jvp=None):
-    if inner_jvp is None:
-        inner_jvp = f_jvp
+def vhv_by_jvp2(f_jvp, jsize, primals_in, jacs_in, laps_in):
     z0, z1, z2 = primals_in, jacs_in, laps_in
     if all(type(j) is Zero for j in z1):
         o0, o2_2 = f_jvp(z0, z2)
-        o1 = tree_map(zero_tangent_from_primal, o0)
+        o1 = tree_map(zero_tangent_from_primal, o0, jsize)
         return o0, o1, o2_2
     def vhv(v):
-        inner = lambda *a: inner_jvp(a, v)[1]
+        inner = lambda *a: f_jvp(a, v)[1]
         return my_jvp(inner, z0, v)[1]
     jsize = get_jsize(z1)
     cz_1_2 = tree_map(lambda x, y: jnp.concatenate((x, y[None]), axis=0), z1, z2)
@@ -361,6 +354,7 @@
     o2 = smap(_add_o2, o2_1, o2_2) if multi_out else _add_o2(o2_1, o2_2)
     return o0, o1, o2
 
+
 _cat_primtives = set([
     # lax.exp_p, lax.exp2_p, lax.expm1_p, lax.log_p, lax.log1p_p, lax.logistic_p,
     # lax.sin_p, lax.cos_p, lax.tan_p, lax.asin_p, lax.acos_p, lax.atan_p, lax.atan2_p,
@@ -379,22 +373,16 @@
                 lambda x, y: jnp.concatenate((x, y[None]), axis=0), a, b),
             jacs_in, laps_in)
         return True
-    except TypeError:
+    except (TypeError, ValueError):
         return False
 
 
-def primitive_by_jvp(primitive, primals_in, jacs_in, laps_in, **params):
+def primitive_by_jvp(primitive, jsize, primals_in, jacs_in, laps_in, **params):
     func = partial(primitive.bind, **params)
     f_jvp = partial(my_jvp, func)
     _concat = can_concat(jacs_in, laps_in) and primitive in _cat_primtives
     vhv_fn = vhv_by_jvp2 if _concat else vhv_by_jvp
-    return vhv_fn(f_jvp, primals_in, jacs_in, laps_in)
-=======
-def primitive_by_jvp(primitive, jsize, primals_in, jacs_in, laps_in, **params):
-    func = partial(primitive.bind, **params)
-    f_jvp = partial(my_jvp, func)
-    return vhv_by_jvp(f_jvp, jsize, primals_in, jacs_in, laps_in)
->>>>>>> a8b499db
+    return vhv_fn(f_jvp, jsize, primals_in, jacs_in, laps_in)
 
 
 ### rule definitions
@@ -405,8 +393,7 @@
 def defscalar(prim):
     lap_rules[prim] = partial(scalar_prop, prim)
 
-<<<<<<< HEAD
-def scalar_prop(prim, primals_in, jacs_in, laps_in, **params):
+def scalar_prop(prim, jsize, primals_in, jacs_in, laps_in, **params):
     assert not prim.multiple_results
     pprim = partial(prim.bind, **params)
     [z0], [z1], [z2] = primals_in, jacs_in, laps_in
@@ -416,7 +403,7 @@
         return primitive_by_jvp(prim, primals_in, jacs_in, laps_in, **params)
     if type(z1) is Zero:
         o0, o2_2 = my_jvp(pprim, z0, z2)
-        o1 = zero_tangent_from_primal(o0)
+        o1 = zero_tangent_from_primal(o0, jsize)
         return o0, o1, o2_2
     val_grad_fn = jax.value_and_grad(pprim)
     hess_fn = jax.hessian(pprim)
@@ -467,11 +454,8 @@
 def defelemwise(prim, holomorphic=False):
     lap_rules[prim] = partial(elemwise_prop, prim, holomorphic)
 
-def elemwise_prop(prim, holomorphic, primals_in, jacs_in, laps_in, **params):
+def elemwise_prop(prim, holomorphic, jsize, primals_in, jacs_in, laps_in, **params):
     assert not prim.multiple_results
-=======
-def multivar_prop(prim, jsize, primals_in, jacs_in, laps_in, **params):
->>>>>>> a8b499db
     pprim = partial(prim.bind, **params)
     z0, z1, z2 = primals_in, jacs_in, laps_in
     # check shape and dtype
@@ -483,12 +467,8 @@
     # calculations start
     o0, o2_2 = my_jvp(pprim, z0, z2)
     if all(type(j) is Zero for j in jacs_in):
-<<<<<<< HEAD
         o0, o2_2 = my_jvp(pprim, z0, z2)
-        o1 = zero_tangent_from_primal(o0)
-=======
         o1 = zero_tangent_from_primal(o0, jsize)
->>>>>>> a8b499db
         return o0, o1, o2_2
     # now jacs are not all zero
     o1 = jax.vmap(lambda z: my_jvp(pprim, z0, z)[1], 0, 0)(z1)
@@ -549,7 +529,7 @@
 def defmultivar(prim, concat=False):
     lap_rules[prim] = partial(multivar_prop, prim, concat)
 
-def multivar_prop(prim, concat, primals_in, jacs_in, laps_in, **params):
+def multivar_prop(prim, concat, jsize, primals_in, jacs_in, laps_in, **params):
     pprim = partial(prim.bind, **params)
     z0, z1, z2 = primals_in, jacs_in, laps_in
     # short cut
